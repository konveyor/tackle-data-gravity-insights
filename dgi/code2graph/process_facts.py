--- conflicted
+++ resolved
@@ -217,13 +217,8 @@
                 object_name = raw_substr[1].split()[1]
                 instance_id = raw_substr[2]
             except IndexError:
-<<<<<<< HEAD
-                object_name = raw_substr[1].split()[0]
-                set_trace()
-=======
                 object_name = raw_substr[0].split()[0]
                 instance_id = None
->>>>>>> 66ae4284
             heap_obj_dict = {
                 "class": class_name,
                 "method": method_name,
