################################################################################
# Copyright IBM Corporation 2021, 2022
#
# Licensed under the Apache License, Version 2.0 (the "License");
# you may not use this file except in compliance with the License.
# You may obtain a copy of the License a#t˚†
#       http://www.apache.org/licenses/LICENSE-2.0
#
# Unless required by applicable law or agreed to in writing, software
# distributed under the License is distributed on an "AS IS" BASIS,
# WITHOUT WARRANTIES OR CONDITIONS OF ANY KIND, either express or implied.
# See the License for the specific language governing permissions and
# limitations under the License.
################################################################################

"""
Tackle Data Gravity Insights

Command Line Interface (CLI) for Tackle Data Gravity Insights
"""
<<<<<<< HEAD
import os
from pathlib import Path
import sys
import json
import importlib.resources
import rich_click as click
from neomodel import config
from simple_ddl_parser import parse_from_file

# Import our packages
from dgi.partitioning import recommend_partitions
from dgi.schema2graph import schema_loader
from dgi.code2graph import ClassGraphBuilder, MethodGraphBuilder
from dgi.tx2graph import ClassTransactionLoader, MethodTransactionLoader
from dgi.utils.parse_config import Config
from dgi.utils.logging import Log
=======
import importlib.resources
import json
import sys
from collections import defaultdict
from pathlib import Path
from statistics import mode

import rich_click as click
from cargo import Cargo
from neomodel import config
from neomodel.exceptions import DoesNotExist
from simple_ddl_parser import parse_from_file

from dgi.models import ClassNode, MethodNode

from dgi.code2graph import ClassGraphBuilder, MethodGraphBuilder
# Import our packages
from dgi.schema2graph import schema_loader
from dgi.tx2graph import ClassTransactionLoader, MethodTransactionLoader
from dgi.utils.logging import Log
from dgi.utils.parse_config import Config

>>>>>>> 3c713cda

######################################################################
# cli - Grouping for sub commands
######################################################################


@click.group()
@click.option(
    "--neo4j-bolt",
    "-n",
    envvar="NEO4J_BOLT_URL",
    default="bolt://neo4j:konveyor@localhost:7687",
    help="Neo4j Bolt URL",
)
@click.option(
    "--quiet",
    "-q",
    required=False,
    help="Be more quiet",
    default=False,
    is_flag=True,
    show_default=True,
)
@click.option(
    "--validate",
    "-v",
    help="Validate but don't populate graph",
    default=False,
    is_flag=True,
)
@click.option(
    "--clear",
    "-c",
    help="Clear graph before loading",
    default=False,
    is_flag=True,
    show_default=True,
)
@click.pass_context
def cli(ctx, validate, quiet, clear, neo4j_bolt):
    """Tackle Data Gravity Insights"""
    ctx.ensure_object(dict)
    ctx.obj["validate"] = validate
    ctx.obj["verbose"] = not quiet
    ctx.obj["clear"] = clear
    ctx.obj["bolt"] = neo4j_bolt

    # Configure Neo4J
    config.DATABASE_URL = ctx.obj["bolt"]
    config.ENCRYPTED_CONNECTION = False


######################################################################
# schema2graph - Populates the graph from an SQL schema DDL
######################################################################
@cli.command()
@click.option(
    "--input",
    "-i",
    type=click.Path(exists=True),
    required=True,
    help="The SQL/DDL file to load into the graph",
)
@click.option(
    "--output", "-o", required=False, help="The JSON file to write the schema to"
)
@click.pass_context
def s2g(ctx, input, output):
    """Schema2Graph parses SQL schema (*.DDL file) into the graph"""

    # Read the DDL file
    input = Path(input)
    Log.info(f"Reading: {input.absolute()}")
    result = None
    try:
        result = parse_from_file(input, group_by_type=True)
    except FileNotFoundError as error:
        raise click.ClickException(error)

    # Optionally write it output to json
    if output:
        Log.info(f"Writing: {output}")
        with open(output, "w", encoding='utf-8') as file:
            contents = json.dumps(result, indent=4)
            file.write(contents)

    if ctx.obj["validate"]:
        Log.info(f"File [{input}] validated.")
        exit(0)

    if ctx.obj["clear"]:
        Log.warn("Clear flag is turned ON. Clearing graph.")
        schema_loader.remove_all_nodes()

    Log.info("Building Graph..")
    schema_loader.load_graph(result)
    Log.info("Graph build complete")


######################################################################
#  tx2graph - Loads output from DiVA into graph
######################################################################
@cli.command()
@click.option(
    "--input",
    "-i",
    type=click.Path(exists=True),
    required=True,
    help="DiVA Transaction JSON file",
)
@click.option(
    "--abstraction",
    "-a",
    type=click.Choice(["class", "method", "full"]),
    default="full",
    help="The level of abstraction to use when building the graph",
    show_default=True,
)
@click.option(
    "--force-clear",
    "-fc",
    help="Clear all nodes in the graph before loading. WARNING: THERE IS REASON THIS IS HIDDEN. ONLY USE "
    "FOR TESTING!",
    default=False,
    is_flag=True,
    show_default=True,
    hidden=True,
)
@click.pass_context
def tx2g(ctx, input, abstraction, force_clear):
    """Transaction2Graph add edges denoting CRUD operations to the graph."""

    if ctx.obj["verbose"]:
        Log.info("Verbose mode: ON")

    class_transaction_loader = ClassTransactionLoader()
    method_transaction_loader = MethodTransactionLoader()

    if abstraction.lower() == "full":
        if ctx.obj["validate"]:
            Log.info(
                "Validate mode: abstraction level is {}".format(
                    abstraction.lower())
            )
            sys.exit()

        class_transaction_loader.load_transactions(
            input, clear=ctx.obj["clear"])
        # We don't want to clear the table node twice.
        # Otherwise, we'll lose the table nodes created above
        method_transaction_loader.load_transactions(input, clear=False)

    elif abstraction.lower() == "class":
        if ctx.obj["validate"]:
            Log.info(
                "Validate mode: abstraction level is {}".format(
                    abstraction.lower())
            )
            sys.exit()
        class_transaction_loader.load_transactions(
            input, clear=ctx.obj["clear"], force_clear=force_clear
        )

    elif abstraction.lower() == "method":
        if ctx.obj["validate"]:
            Log.info(
                "Validate mode: abstraction level is {}".format(
                    abstraction.lower())
            )
            sys.exit()

        method_transaction_loader.load_transactions(
            input, clear=ctx.obj["clear"], force_clear=force_clear
        )

    else:
        raise click.BadArgumentUsage(
            "Not a valid abstraction level. Valid options are 'class', 'method', 'full'."
        )

    Log.info("Transactions populated")


######################################################################
#  code2graph - Imports code dependencies into the graph
######################################################################
@cli.command()
@click.option(
    "--input",
    "-i",
    type=click.Path(exists=True, resolve_path=True, file_okay=False),
    required=True,
    help="DOOP output facts directory.",
)
@click.option(
    "--abstraction",
    "-a",
    type=click.Choice(["class", "method", "full"]),
    default="full",
    help="The level of abstraction to use when building the graph",
    show_default=True,
)
@click.pass_context
def c2g(ctx, input, abstraction):
    """Code2Graph add various program dependencies (i.e., call return, heap, and data) into the graph"""

    Log.info("code2graph generator started.")

    if ctx.obj["verbose"]:
        Log.info("Verbose mode: ON")

    # -------------------------
    # Initialize configurations
    # -------------------------
    proj_root = importlib.resources.files("dgi.code2graph")
    usr_cfg = Config(config_file=proj_root.joinpath("etc", "config.yml"))
    usr_cfg.load_config()

    # Add the input dir to configuration.
    usr_cfg.set_config(key="GRAPH_FACTS_DIR", val=input)

    # ---------------
    # Build the graph
    # ---------------

    Log.info("Building Graph.")

    class_g_builder = ClassGraphBuilder(usr_cfg)
    method_g_builder = MethodGraphBuilder(usr_cfg)

    if abstraction.lower() == "full":
        if ctx.obj["validate"]:
            Log.info(
                "Validate mode: abstraction level is {}".format(
                    abstraction.lower())
            )
            sys.exit()
        Log.info("Full level abstraction adds both Class and Method nodes.")
        class_g_builder.build_ddg(clear=ctx.obj["clear"])
        method_g_builder.build_ddg(clear=ctx.obj["clear"])

    elif abstraction.lower() == "class":
        if ctx.obj["validate"]:
            Log.info(
                "Validate mode: abstraction level is {}".format(
                    abstraction.lower())
            )
            sys.exit()
        Log.info("Class level abstraction.")
        class_g_builder.build_ddg(clear=ctx.obj["clear"])

    elif abstraction.lower() == "method":
        if ctx.obj["validate"]:
            Log.info(
                "Validate mode: abstraction level is {}".format(
                    abstraction.lower())
            )
            sys.exit()
        Log.info("Method level abstraction.")
        method_g_builder.build_ddg(clear=ctx.obj["clear"])

    else:
        raise click.BadArgumentUsage(
            "Not a valid abstraction level. Valid options are 'class', 'method', 'full'."
        )

    Log.info("code2graph build complete")


########################################################################################################
#  PARTITION - Runs the CARGO partitioning algorith on the DGI graph to recommend/refine µS partitioning
########################################################################################################
@cli.command()
@click.option(
    "--seed-input",
    "-i",
    type=click.Path(exists=True, resolve_path=True, file_okay=True),
    default=None,
    help="A file of user desired seed partitions.",
)
@click.option(
    "--partitions-output",
    "-o",
    type=click.Path(exists=True, resolve_path=True, file_okay=True),
    default=Path(os.getcwd()),
    help="A destination to save the final partitions.",
)
@click.option(
    "--partitions",
    "-k",
    type=int,
    default=None,
    help="Number of desired partitions. If no number is provided, CARGO will interpret a sane partitioning "
    "strategy.",
    show_default=True,
)
@click.pass_context
def partition(ctx, seed_input, output, partitions):
    """Partition is a command runs the CARGO algorithm to (re-)partition a monolith into microservices"""
    Log.info("Partitioning the monolith with CARGO")

    # Process the bolt url to be used by CARGO
    bolt_url = ctx.obj["bolt"].strip("bolt://")  # Strip scheme
    auth_str, netloc = bolt_url.split("@")
    hostname, hostport = netloc.split(":")
<<<<<<< HEAD
    recommend_partitions(hostname, hostport, auth_str, output,
                         seed_input, partitions, verbosity=ctx.obj["verbose"])
=======
    cargo = Cargo(
        use_dgi=True,
        dgi_neo4j_hostname=hostname,
        dgi_neo4j_hostport=hostport,
        dgi_neo4j_auth=auth_str,
        verbose=ctx.obj["verbose"],
    )

    if seed_input is None:
        _, assignments = cargo.run("auto", max_part=partitions)
    else:
        _, assignments = cargo.run("file", labels_file=seed_input)

    class_partitions = defaultdict(lambda: list())

    for method_signature, partition in assignments.items():
        try:
            dgi_method_node = MethodNode.nodes.get(node_method=method_signature)
            dgi_method_node.partition_id = partition
            dgi_method_node.save()
        except DoesNotExist:
            pass
        class_name = method_signature.rsplit(".", 1)[0]
        class_partitions[class_name].append(partition)

    for class_name, methods_partitions in class_partitions.items():
        try:
            dgi_class_node = ClassNode.nodes.get(node_class=class_name)
            dgi_class_node.partition_id = mode(methods_partitions)
            dgi_class_node.save()
        except DoesNotExist:
            pass
>>>>>>> 3c713cda
<|MERGE_RESOLUTION|>--- conflicted
+++ resolved
@@ -18,7 +18,6 @@
 
 Command Line Interface (CLI) for Tackle Data Gravity Insights
 """
-<<<<<<< HEAD
 import os
 from pathlib import Path
 import sys
@@ -35,30 +34,6 @@
 from dgi.tx2graph import ClassTransactionLoader, MethodTransactionLoader
 from dgi.utils.parse_config import Config
 from dgi.utils.logging import Log
-=======
-import importlib.resources
-import json
-import sys
-from collections import defaultdict
-from pathlib import Path
-from statistics import mode
-
-import rich_click as click
-from cargo import Cargo
-from neomodel import config
-from neomodel.exceptions import DoesNotExist
-from simple_ddl_parser import parse_from_file
-
-from dgi.models import ClassNode, MethodNode
-
-from dgi.code2graph import ClassGraphBuilder, MethodGraphBuilder
-# Import our packages
-from dgi.schema2graph import schema_loader
-from dgi.tx2graph import ClassTransactionLoader, MethodTransactionLoader
-from dgi.utils.logging import Log
-from dgi.utils.parse_config import Config
-
->>>>>>> 3c713cda
 
 ######################################################################
 # cli - Grouping for sub commands
@@ -364,40 +339,5 @@
     bolt_url = ctx.obj["bolt"].strip("bolt://")  # Strip scheme
     auth_str, netloc = bolt_url.split("@")
     hostname, hostport = netloc.split(":")
-<<<<<<< HEAD
     recommend_partitions(hostname, hostport, auth_str, output,
-                         seed_input, partitions, verbosity=ctx.obj["verbose"])
-=======
-    cargo = Cargo(
-        use_dgi=True,
-        dgi_neo4j_hostname=hostname,
-        dgi_neo4j_hostport=hostport,
-        dgi_neo4j_auth=auth_str,
-        verbose=ctx.obj["verbose"],
-    )
-
-    if seed_input is None:
-        _, assignments = cargo.run("auto", max_part=partitions)
-    else:
-        _, assignments = cargo.run("file", labels_file=seed_input)
-
-    class_partitions = defaultdict(lambda: list())
-
-    for method_signature, partition in assignments.items():
-        try:
-            dgi_method_node = MethodNode.nodes.get(node_method=method_signature)
-            dgi_method_node.partition_id = partition
-            dgi_method_node.save()
-        except DoesNotExist:
-            pass
-        class_name = method_signature.rsplit(".", 1)[0]
-        class_partitions[class_name].append(partition)
-
-    for class_name, methods_partitions in class_partitions.items():
-        try:
-            dgi_class_node = ClassNode.nodes.get(node_class=class_name)
-            dgi_class_node.partition_id = mode(methods_partitions)
-            dgi_class_node.save()
-        except DoesNotExist:
-            pass
->>>>>>> 3c713cda
+                         seed_input, partitions, verbosity=ctx.obj["verbose"])