################################################################################
# Copyright IBM Corporation 2021, 2022
#
# Licensed under the Apache License, Version 2.0 (the "License");
# you may not use this file except in compliance with the License.
# You may obtain a copy of the License a#t˚†
#       http://www.apache.org/licenses/LICENSE-2.0
#
# Unless required by applicable law or agreed to in writing, software
# distributed under the License is distributed on an "AS IS" BASIS,
# WITHOUT WARRANTIES OR CONDITIONS OF ANY KIND, either express or implied.
# See the License for the specific language governing permissions and
# limitations under the License.
################################################################################

"""
Tackle Data Gravity Insights

Command Line Interface (CLI) for Tackle Data Gravity Insights
"""
import importlib.resources
import json
import sys
from collections import defaultdict
from pathlib import Path
from statistics import mode

import rich_click as click
from cargo import Cargo
from neomodel import config
from neomodel.exceptions import DoesNotExist
from simple_ddl_parser import parse_from_file

from dgi.models import ClassNode, MethodNode

from dgi.code2graph import ClassGraphBuilder, MethodGraphBuilder
# Import our packages
from dgi.schema2graph import schema_loader
from dgi.tx2graph import ClassTransactionLoader, MethodTransactionLoader
from dgi.utils.logging import Log
from dgi.utils.parse_config import Config


######################################################################
# cli - Grouping for sub commands
######################################################################
@click.group()
@click.option(
    "--neo4j-bolt",
    "-n",
    envvar="NEO4J_BOLT_URL",
<<<<<<< HEAD
    default="neo4j://neo4j:konveyor@localhost:7687",
=======
    default="bolt://neo4j:konveyor@localhost:7687",
>>>>>>> 0d0f704c
    help="Neo4j Bolt URL",
)
@click.option(
    "--quiet",
    "-q",
    required=False,
    help="Be more quiet",
    default=False,
    is_flag=True,
    show_default=True,
)
@click.option(
    "--validate",
    "-v",
    help="Validate but don't populate graph",
    default=False,
    is_flag=True,
)
@click.option(
    "--clear",
    "-c",
    help="Clear graph before loading",
    default=False,
    is_flag=True,
    show_default=True,
)
@click.pass_context
def cli(ctx, validate, quiet, clear, neo4j_bolt):
    """Tackle Data Gravity Insights"""
    ctx.ensure_object(dict)
    ctx.obj["validate"] = validate
    ctx.obj["verbose"] = not quiet
    ctx.obj["clear"] = clear
    ctx.obj["bolt"] = neo4j_bolt

    # Configure Neo4J
    config.DATABASE_URL = ctx.obj["bolt"]
    config.ENCRYPTED_CONNECTION = False


######################################################################
# schema2graph - Populates the graph from an SQL schema DDL
######################################################################
@cli.command()
@click.option(
    "--input",
    "-i",
    type=click.Path(exists=True),
    required=True,
    help="The SQL/DDL file to load into the graph",
)
@click.option(
    "--output", "-o", required=False, help="The JSON file to write the schema to"
)
@click.pass_context
def s2g(ctx, input, output):
    """Schema2Graph parses SQL schema (*.DDL file) into the graph"""

    # Read the DDL file
    input = Path(input)
    Log.info(f"Reading: {input.absolute()}")
    result = None
    try:
        result = parse_from_file(input, group_by_type=True)
    except FileNotFoundError as error:
        raise click.ClickException(error)

    # Optionally write it output to json
    if output:
        Log.info(f"Writing: {output}")
        with open(output, "w", encoding='utf-8') as file:
            contents = json.dumps(result, indent=4)
            file.write(contents)

    if ctx.obj["validate"]:
        Log.info(f"File [{input}] validated.")
        exit(0)

    if ctx.obj["clear"]:
        Log.warn("Clear flag is turned ON. Clearing graph.")
        schema_loader.remove_all_nodes()

    Log.info("Building Graph..")
    schema_loader.load_graph(result)
    Log.info("Graph build complete")


######################################################################
#  tx2graph - Loads output from DiVA into graph
######################################################################
@cli.command()
@click.option(
    "--input",
    "-i",
    type=click.Path(exists=True),
    required=True,
    help="DiVA Transaction JSON file",
)
@click.option(
    "--abstraction",
    "-a",
    type=click.Choice(["class", "method", "full"]),
    default="full",
    help="The level of abstraction to use when building the graph",
    show_default=True,
)
@click.option(
    "--force-clear",
    "-fc",
    help="Clear all nodes in the graph before loading. WARNING: THERE IS REASON THIS IS HIDDEN. ONLY USE "
    "FOR TESTING!",
    default=False,
    is_flag=True,
    show_default=True,
    hidden=True,
)
@click.pass_context
def tx2g(ctx, input, abstraction, force_clear):
    """Transaction2Graph add edges denoting CRUD operations to the graph."""

    if ctx.obj["verbose"]:
        Log.info("Verbose mode: ON")

    class_transaction_loader = ClassTransactionLoader()
    method_transaction_loader = MethodTransactionLoader()

    if abstraction.lower() == "full":
        if ctx.obj["validate"]:
<<<<<<< HEAD
            click.echo(
                "Validate mode: abstraction level is {}".format(
                    abstraction.lower())
            )
            sys.exit()

        class_transaction_loader.load_transactions(
            input, clear=ctx.obj["clear"])
=======
            Log.info(
                "Validate mode: abstraction level is {}".format(abstraction.lower())
            )
            sys.exit()

        class_transaction_loader.load_transactions(input, clear=ctx.obj["clear"])
>>>>>>> 0d0f704c
        # We don't want to clear the table node twice.
        # Otherwise, we'll lose the table nodes created above
        method_transaction_loader.load_transactions(input, clear=False)

    elif abstraction.lower() == "class":
        if ctx.obj["validate"]:
<<<<<<< HEAD
            click.echo(
                "Validate mode: abstraction level is {}".format(
                    abstraction.lower())
=======
            Log.info(
                "Validate mode: abstraction level is {}".format(abstraction.lower())
>>>>>>> 0d0f704c
            )
            sys.exit()
        class_transaction_loader.load_transactions(
            input, clear=ctx.obj["clear"], force_clear=force_clear
        )

    elif abstraction.lower() == "method":
        if ctx.obj["validate"]:
<<<<<<< HEAD
            click.echo("Validate mode: abstraction level is {}".format(
                abstraction.lower()))
=======
            Log.info(
                "Validate mode: abstraction level is {}".format(abstraction.lower())
            )
>>>>>>> 0d0f704c
            sys.exit()

        method_transaction_loader.load_transactions(
            input, clear=ctx.obj["clear"], force_clear=force_clear
        )

    else:
        raise click.BadArgumentUsage(
            "Not a valid abstraction level. Valid options are 'class', 'method', 'full'."
        )

    Log.info("Transactions populated")


######################################################################
#  code2graph - Imports code dependencies into the graph
######################################################################
@cli.command()
@click.option(
    "--input",
    "-i",
    type=click.Path(exists=True, resolve_path=True, file_okay=False),
    required=True,
    help="DOOP output facts directory.",
)
@click.option(
    "--abstraction",
    "-a",
    type=click.Choice(["class", "method", "full"]),
    default="full",
    help="The level of abstraction to use when building the graph",
    show_default=True,
)
@click.pass_context
def c2g(ctx, input, abstraction):
<<<<<<< HEAD
    """Code2Graph add various program dependencies (i.e., call return , heap, and data) into the graph"""
=======
    """Code2Graph add various program dependencies (i.e., call return, heap, and data) into the graph"""
>>>>>>> 0d0f704c

    Log.info("code2graph generator started.")

    if ctx.obj["verbose"]:
        Log.info("Verbose mode: ON")

    # -------------------------
    # Initialize configurations
    # -------------------------
    proj_root = importlib.resources.files("dgi.code2graph")
    usr_cfg = Config(config_file=proj_root.joinpath("etc", "config.yml"))
    usr_cfg.load_config()

    # Add the input dir to configuration.
    usr_cfg.set_config(key="GRAPH_FACTS_DIR", val=input)

    # ---------------
    # Build the graph
    # ---------------

    Log.info("Building Graph.")

    class_g_builder = ClassGraphBuilder(usr_cfg)
    method_g_builder = MethodGraphBuilder(usr_cfg)

    if abstraction.lower() == "full":
        if ctx.obj["validate"]:
<<<<<<< HEAD
            click.echo(
                "Validate mode: abstraction level is {}".format(
                    abstraction.lower())
=======
            Log.info(
                "Validate mode: abstraction level is {}".format(abstraction.lower())
>>>>>>> 0d0f704c
            )
            sys.exit()
        Log.info("Full level abstraction adds both Class and Method nodes.")
        class_g_builder.build_ddg(clear=ctx.obj["clear"])
        method_g_builder.build_ddg(clear=ctx.obj["clear"])

    elif abstraction.lower() == "class":
        if ctx.obj["validate"]:
<<<<<<< HEAD
            click.echo(
                "Validate mode: abstraction level is {}".format(
                    abstraction.lower())
=======
            Log.info(
                "Validate mode: abstraction level is {}".format(abstraction.lower())
>>>>>>> 0d0f704c
            )
            sys.exit()
        Log.info("Class level abstraction.")
        class_g_builder.build_ddg(clear=ctx.obj["clear"])

    elif abstraction.lower() == "method":
        if ctx.obj["validate"]:
<<<<<<< HEAD
            click.echo(
                "Validate mode: abstraction level is {}".format(
                    abstraction.lower())
=======
            Log.info(
                "Validate mode: abstraction level is {}".format(abstraction.lower())
>>>>>>> 0d0f704c
            )
            sys.exit()
        Log.info("Method level abstraction.")
        method_g_builder.build_ddg(clear=ctx.obj["clear"])

    else:
        raise click.BadArgumentUsage(
            "Not a valid abstraction level. Valid options are 'class', 'method', 'full'."
        )
<<<<<<< HEAD

    Log.info("code2graph build complete")


=======

    Log.info("code2graph build complete")


>>>>>>> 0d0f704c
########################################################################################################
#  PARTITION - Runs the CARGO partitioning algorith on the DGI graph to recommend/refine µS partitioning
########################################################################################################
@cli.command()
@click.option(
    "--seed-input",
    "-i",
    type=click.Path(exists=True, resolve_path=True, file_okay=True),
    default=None,
    help="A file of user desired seed partitions.",
)
@click.option(
    "--partitions",
    "-k",
    type=int,
    default=None,
    help="Number of desired partitions. If no number is provided, CARGO will interpret a sane partitioning "
    "strategy.",
    show_default=True,
)
@click.pass_context
def partition(ctx, seed_input, partitions):
<<<<<<< HEAD
    """Partition is a command runs the CARGO algorithm to(re-)partition a monolith into microservices"""
    Log.info("Partitioning the monolith with CARGO")

    # Process the bolt url to be used by CARGO
    bolt_url = ctx.obj["bolt"].strip("neo4j://")  # Strip scheme
=======
    """Partition is a command runs the CARGO algorithm to (re-)partition a monolith into microservices"""
    Log.info("Partitioning the monolith with CARGO")

    # Process the bolt url to be used by CARGO
    bolt_url = ctx.obj["bolt"].strip("bolt://")  # Strip scheme
>>>>>>> 0d0f704c
    auth_str, netloc = bolt_url.split("@")
    hostname, hostport = netloc.split(":")
    cargo = Cargo(
        use_dgi=True,
        dgi_neo4j_hostname=hostname,
        dgi_neo4j_hostport=hostport,
        dgi_neo4j_auth=auth_str,
        verbose=ctx.obj["verbose"],
    )

    if seed_input is None:
        _, assignments = cargo.run("auto", max_part=partitions)
    else:
        _, assignments = cargo.run("file", labels_file=seed_input)

    class_partitions = defaultdict(lambda: list())

    for method_signature, partition in assignments.items():
        try:
<<<<<<< HEAD
            dgi_method_node = MethodNode.nodes.get(
                node_method=method_signature)
=======
            dgi_method_node = MethodNode.nodes.get(node_method=method_signature)
>>>>>>> 0d0f704c
            dgi_method_node.partition_id = partition
            dgi_method_node.save()
        except DoesNotExist:
            pass
        class_name = method_signature.rsplit(".", 1)[0]
        class_partitions[class_name].append(partition)

    for class_name, methods_partitions in class_partitions.items():
        try:
            dgi_class_node = ClassNode.nodes.get(node_class=class_name)
            dgi_class_node.partition_id = mode(methods_partitions)
            dgi_class_node.save()
        except DoesNotExist:
            pass<|MERGE_RESOLUTION|>--- conflicted
+++ resolved
@@ -49,11 +49,7 @@
     "--neo4j-bolt",
     "-n",
     envvar="NEO4J_BOLT_URL",
-<<<<<<< HEAD
-    default="neo4j://neo4j:konveyor@localhost:7687",
-=======
     default="bolt://neo4j:konveyor@localhost:7687",
->>>>>>> 0d0f704c
     help="Neo4j Bolt URL",
 )
 @click.option(
@@ -182,37 +178,20 @@
 
     if abstraction.lower() == "full":
         if ctx.obj["validate"]:
-<<<<<<< HEAD
-            click.echo(
-                "Validate mode: abstraction level is {}".format(
-                    abstraction.lower())
-            )
-            sys.exit()
-
-        class_transaction_loader.load_transactions(
-            input, clear=ctx.obj["clear"])
-=======
             Log.info(
                 "Validate mode: abstraction level is {}".format(abstraction.lower())
             )
             sys.exit()
 
         class_transaction_loader.load_transactions(input, clear=ctx.obj["clear"])
->>>>>>> 0d0f704c
         # We don't want to clear the table node twice.
         # Otherwise, we'll lose the table nodes created above
         method_transaction_loader.load_transactions(input, clear=False)
 
     elif abstraction.lower() == "class":
         if ctx.obj["validate"]:
-<<<<<<< HEAD
-            click.echo(
-                "Validate mode: abstraction level is {}".format(
-                    abstraction.lower())
-=======
-            Log.info(
-                "Validate mode: abstraction level is {}".format(abstraction.lower())
->>>>>>> 0d0f704c
+            Log.info(
+                "Validate mode: abstraction level is {}".format(abstraction.lower())
             )
             sys.exit()
         class_transaction_loader.load_transactions(
@@ -221,14 +200,9 @@
 
     elif abstraction.lower() == "method":
         if ctx.obj["validate"]:
-<<<<<<< HEAD
-            click.echo("Validate mode: abstraction level is {}".format(
-                abstraction.lower()))
-=======
-            Log.info(
-                "Validate mode: abstraction level is {}".format(abstraction.lower())
-            )
->>>>>>> 0d0f704c
+            Log.info(
+                "Validate mode: abstraction level is {}".format(abstraction.lower())
+            )
             sys.exit()
 
         method_transaction_loader.load_transactions(
@@ -264,11 +238,7 @@
 )
 @click.pass_context
 def c2g(ctx, input, abstraction):
-<<<<<<< HEAD
-    """Code2Graph add various program dependencies (i.e., call return , heap, and data) into the graph"""
-=======
     """Code2Graph add various program dependencies (i.e., call return, heap, and data) into the graph"""
->>>>>>> 0d0f704c
 
     Log.info("code2graph generator started.")
 
@@ -296,14 +266,8 @@
 
     if abstraction.lower() == "full":
         if ctx.obj["validate"]:
-<<<<<<< HEAD
-            click.echo(
-                "Validate mode: abstraction level is {}".format(
-                    abstraction.lower())
-=======
-            Log.info(
-                "Validate mode: abstraction level is {}".format(abstraction.lower())
->>>>>>> 0d0f704c
+            Log.info(
+                "Validate mode: abstraction level is {}".format(abstraction.lower())
             )
             sys.exit()
         Log.info("Full level abstraction adds both Class and Method nodes.")
@@ -312,14 +276,8 @@
 
     elif abstraction.lower() == "class":
         if ctx.obj["validate"]:
-<<<<<<< HEAD
-            click.echo(
-                "Validate mode: abstraction level is {}".format(
-                    abstraction.lower())
-=======
-            Log.info(
-                "Validate mode: abstraction level is {}".format(abstraction.lower())
->>>>>>> 0d0f704c
+            Log.info(
+                "Validate mode: abstraction level is {}".format(abstraction.lower())
             )
             sys.exit()
         Log.info("Class level abstraction.")
@@ -327,14 +285,8 @@
 
     elif abstraction.lower() == "method":
         if ctx.obj["validate"]:
-<<<<<<< HEAD
-            click.echo(
-                "Validate mode: abstraction level is {}".format(
-                    abstraction.lower())
-=======
-            Log.info(
-                "Validate mode: abstraction level is {}".format(abstraction.lower())
->>>>>>> 0d0f704c
+            Log.info(
+                "Validate mode: abstraction level is {}".format(abstraction.lower())
             )
             sys.exit()
         Log.info("Method level abstraction.")
@@ -344,17 +296,10 @@
         raise click.BadArgumentUsage(
             "Not a valid abstraction level. Valid options are 'class', 'method', 'full'."
         )
-<<<<<<< HEAD
 
     Log.info("code2graph build complete")
 
 
-=======
-
-    Log.info("code2graph build complete")
-
-
->>>>>>> 0d0f704c
 ########################################################################################################
 #  PARTITION - Runs the CARGO partitioning algorith on the DGI graph to recommend/refine µS partitioning
 ########################################################################################################
@@ -377,19 +322,11 @@
 )
 @click.pass_context
 def partition(ctx, seed_input, partitions):
-<<<<<<< HEAD
-    """Partition is a command runs the CARGO algorithm to(re-)partition a monolith into microservices"""
-    Log.info("Partitioning the monolith with CARGO")
-
-    # Process the bolt url to be used by CARGO
-    bolt_url = ctx.obj["bolt"].strip("neo4j://")  # Strip scheme
-=======
     """Partition is a command runs the CARGO algorithm to (re-)partition a monolith into microservices"""
     Log.info("Partitioning the monolith with CARGO")
 
     # Process the bolt url to be used by CARGO
     bolt_url = ctx.obj["bolt"].strip("bolt://")  # Strip scheme
->>>>>>> 0d0f704c
     auth_str, netloc = bolt_url.split("@")
     hostname, hostport = netloc.split(":")
     cargo = Cargo(
@@ -409,12 +346,7 @@
 
     for method_signature, partition in assignments.items():
         try:
-<<<<<<< HEAD
-            dgi_method_node = MethodNode.nodes.get(
-                node_method=method_signature)
-=======
             dgi_method_node = MethodNode.nodes.get(node_method=method_signature)
->>>>>>> 0d0f704c
             dgi_method_node.partition_id = partition
             dgi_method_node.save()
         except DoesNotExist:
