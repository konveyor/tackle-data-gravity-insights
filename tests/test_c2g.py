--- conflicted
+++ resolved
@@ -18,6 +18,7 @@
 Test cases for C2G CLI
 """
 import os
+import logging
 import unittest
 from click.testing import CliRunner
 from dgi.cli import cli
@@ -28,12 +29,7 @@
 ######################################################################
 
 
-<<<<<<< HEAD
-NEO4J_BOLT_URL = os.getenv(
-    "NEO4J_BOLT_URL", "bolt://neo4j:konveyor@neo4j:7687")
-=======
 NEO4J_BOLT_URL = os.getenv("NEO4J_BOLT_URL", "bolt://neo4j:konveyor@neo4j:7687")
->>>>>>> 0d0f704c
 
 
 class TestS2GCLI(unittest.TestCase):
@@ -43,7 +39,8 @@
         self.runner = CliRunner()
 
     def tearDown(self) -> None:
-        pass
+        g = Graph(NEO4J_BOLT_URL)
+        g.delete_all()
 
     def test_help(self):
         """Test help command"""
@@ -54,11 +51,7 @@
         """Test --input with no filename"""
         result = self.runner.invoke(cli, ["c2g", "--input"])
         self.assertNotEqual(result.exit_code, 0)
-<<<<<<< HEAD
-        assert "Option '--input' requires an argument." in result.output
-=======
         assert "Error: Option '--input' requires an argument." in result.output
->>>>>>> 0d0f704c
 
     def test_not_found_output(self):
         """Test --input directory not found"""
