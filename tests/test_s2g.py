--- conflicted
+++ resolved
@@ -58,22 +58,14 @@
         """Call with to arguments"""
         result = self.runner.invoke(cli, ["s2g"])
         self.assertNotEqual(result.exit_code, 0)
-<<<<<<< HEAD
         self.assertIn("Missing option '--input' / '-i'.", result.output)
-=======
-        assert "Missing option '--input' / '-i'." in result.output
->>>>>>> 9cf8777f
 
-    def test_missing_input(self):
+  def test_missing_input(self):
         """Test --input with no filename"""
         result = self.runner.invoke(cli, ["s2g", "--input"])
         self.assertNotEqual(result.exit_code, 0)
-<<<<<<< HEAD
         self.assertIn("Option '--input' requires an argument.", result.output)
-=======
-        assert "Option '--input' requires an argument." in result.output
->>>>>>> 9cf8777f
-
+        
     def test_not_found_output(self):
         """Test --input with file not found"""
         result = self.runner.invoke(cli, ["s2g", "--input", "foo"])
@@ -113,7 +105,7 @@
         )
         self.assertEqual(result.exit_code, 0)
 
-<<<<<<< HEAD
+
     def test_neo_graph_count(self):
         """Test the number of nodes were populated"""
         result = self.runner.invoke(
@@ -188,83 +180,4 @@
         cypher_foreign = 'MATCH (:SQLColumn{name:"QUOTE_SYMBOL"})-[:FOREIGN_KEY]->(m:SQLColumn) RETURN m.name as name'
         cursor_foreign = TestS2GCLI.graph.run(cypher_foreign).data()
         data_foreign = [n["name"] for n in cursor_foreign]
-        self.assertIn("SYMBOL", data_foreign)
-=======
-    # def test_neo_graph_count(self):
-    #     """Test the number of nodes were populated"""
-    #     result = self.runner.invoke(
-    #         cli, ["--clear", "s2g", "--input",
-    #               "tests/fixtures/test-schema.ddl"]
-    #     )
-    #     self.assertEqual(result.exit_code, 0)
-
-    #     cypher = "MATCH (n:SQLTable) RETURN COUNT(n)"
-    #     cursor = TestS2GCLI.graph.run(cypher)
-    #     self.assertEqual(cursor.evaluate(), 6)
-
-    # def test_neo_graph_sqltables(self):
-    #     """Test the SQLTables were populated"""
-    #     result = self.runner.invoke(
-    #         cli, ["--clear", "s2g", "--input",
-    #               "tests/fixtures/test-schema.ddl"]
-    #     )
-    #     self.assertEqual(result.exit_code, 0)
-
-    #     cypher = "MATCH (n:SQLTable) RETURN n.name as name"
-    #     cursor = TestS2GCLI.graph.run(cypher).data()
-    #     data = [n["name"] for n in cursor]
-    #     self.assertIn("ACCOUNTPROFILEEJB", data)
-    #     self.assertIn("QUOTEEJB", data)
-    #     self.assertIn("KEYGENEJB", data)
-    #     self.assertIn("ACCOUNTEJB", data)
-    #     self.assertIn("ORDEREJB", data)
-    #     self.assertIn("HOLDINGEJB", data)
-
-    # def test_neo_graph_sqlcolumns(self):
-    #     """Test the SQLColumns were populated"""
-    #     result = self.runner.invoke(
-    #         cli, ["--clear", "s2g", "--input",
-    #               "tests/fixtures/test-schema.ddl"]
-    #     )
-    #     self.assertEqual(result.exit_code, 0)
-    #     cypher1 = 'MATCH (:SQLTable{name:"ACCOUNTPROFILEEJB"})-[:CONTAINS]->(m:SQLColumn) RETURN m.name as name'
-    #     cursor1 = TestS2GCLI.graph.run(cypher1).data()
-    #     data1 = [n["name"] for n in cursor1]
-    #     self.assertIn("PASSWD", data1)
-    #     cypher2 = 'MATCH (:SQLTable{name:"QUOTEEJB"})-[:CONTAINS]->(m:SQLColumn) RETURN m.name as name'
-    #     cursor2 = TestS2GCLI.graph.run(cypher2).data()
-    #     data2 = [n["name"] for n in cursor2]
-    #     self.assertEqual(len(data2), 7)
-    #     self.assertIn("COMPANYNAME", data2)
-    #     self.assertIn("VOLUME", data2)
-    #     cypher3 = 'MATCH (:SQLTable{name:"ORDEREJB"})-[:CONTAINS]->(m:SQLColumn) RETURN m.name as name'
-    #     cursor3 = TestS2GCLI.graph.run(cypher3).data()
-    #     data3 = [n["name"] for n in cursor3]
-    #     self.assertIn("ACCOUNT_ACCOUNTID", data3)
-    #     self.assertIn("ORDERSTATUS", data3)
-    #     self.assertIn("COMPLETIONDATE", data3)
-
-    # def test_neo_graph_primarykey(self):
-    #     """Test if the primary key(s) were populated"""
-    #     result = self.runner.invoke(
-    #         cli, ["--clear", "s2g", "--input",
-    #               "tests/fixtures/test-schema.ddl"]
-    #     )
-    #     self.assertEqual(result.exit_code, 0)
-    #     cypher4 = 'MATCH (:SQLTable{name:"QUOTEEJB"})-[:CONTAINS]->(m:SQLColumn) RETURN m.is_primary as name'
-    #     cursor4 = TestS2GCLI.graph.run(cypher4).data()
-    #     data4 = [n["name"] for n in cursor4]
-    #     self.assertEqual(True, data4[0])
-
-    # def test_neo_graph_foreignkey(self):
-    #     """Test if the foreign key(s) were populated"""
-    #     result = self.runner.invoke(
-    #         cli, ["--clear", "s2g", "--input",
-    #               "tests/fixtures/test-schema.ddl"]
-    #     )
-    #     self.assertEqual(result.exit_code, 0)
-    #     cypherForeign = 'MATCH (:SQLColumn{name:"QUOTE_SYMBOL"})-[:FOREIGN_KEY]->(m:SQLColumn) RETURN m.name as name'
-    #     cursorForeign = TestS2GCLI.graph.run(cypherForeign).data()
-    #     dataForeign = [n["name"] for n in cursorForeign]
-    #     self.assertIn("SYMBOL", dataForeign)
->>>>>>> 9cf8777f
+        self.assertIn("SYMBOL", data_foreign)