--- conflicted
+++ resolved
@@ -24,32 +24,26 @@
 from py2neo import Graph
 from click.testing import CliRunner
 from dgi.cli import cli
-from neomodel import db
 
 logging.disable(logging.CRITICAL)
 
-<<<<<<< HEAD
-NEO4J_BOLT_URL = os.getenv(
-    "NEO4J_BOLT_URL", "neo4j://neo4j:7687")
-=======
 NEO4J_BOLT_URL = os.getenv("NEO4J_BOLT_URL", "bolt://neo4j:konveyor@neo4j:7687")
->>>>>>> 0d0f704c
 
 ######################################################################
 #  S 2 G   C L I   T E S T   C A S E S
 ######################################################################
-
-
 class TestS2GCLI(unittest.TestCase):
     """Test Cases for S2G command"""
+
+    graph = None
 
     @classmethod
     def setUpClass(cls):
         """Run once before all tests"""
+        cls.graph = Graph(NEO4J_BOLT_URL)
 
     def setUp(self):
         self.runner = CliRunner()
-        self.graph = Graph(NEO4J_BOLT_URL, auth=("neo4j", "konveyor"))
 
     def test_help(self):
         """Test help command"""
@@ -60,21 +54,13 @@
         """Call with to arguments"""
         result = self.runner.invoke(cli, ["s2g"])
         self.assertNotEqual(result.exit_code, 0)
-<<<<<<< HEAD
-        assert "Missing option '--input' / '-i'." in result.output
-=======
         assert "Error: Missing option '--input' / '-i'." in result.output
->>>>>>> 0d0f704c
 
     def test_missing_input(self):
         """Test --input with no filename"""
         result = self.runner.invoke(cli, ["s2g", "--input"])
         self.assertNotEqual(result.exit_code, 0)
-<<<<<<< HEAD
-        assert "Option '--input' requires an argument." in result.output
-=======
         assert "Error: Option '--input' requires an argument." in result.output
->>>>>>> 0d0f704c
 
     def test_not_found_output(self):
         """Test --input with file not found"""
@@ -85,116 +71,6 @@
     def test_good_output(self):
         """Test with good output"""
         result = self.runner.invoke(
-<<<<<<< HEAD
-            cli, ["--clear", "s2g", "--input",
-                  "tests/fixtures/test-schema.ddl"]
-        )
-        self.assertEqual(result.exit_code, 0)
-
-    # def test_validate_only(self):
-    #     """Test validating the a good file"""
-    #     result = self.runner.invoke(
-    #         cli, ["--validate", "s2g", "--input",
-    #               "tests/fixtures/test-schema.ddl"]
-    #     )
-    #     self.assertEqual(result.exit_code, 0)
-    #     assert "File [tests/fixtures/test-schema.ddl] validated." in result.output
-
-    # def test_output_file(self):
-    #     """Test writing output file"""
-    #     result = self.runner.invoke(
-    #         cli,
-    #         [
-    #             "--validate",
-    #             "s2g",
-    #             "--input",
-    #             "tests/fixtures/test-schema.ddl",
-    #             "--output",
-    #             "test.json",
-    #         ],
-    #     )
-    #     self.assertEqual(result.exit_code, 0)
-    #     assert "Writing: test.json" in result.output
-    #     os.remove("test.json")
-
-    # def test_neo_graph_count(self):
-    #     """Test the number of nodes were populated"""
-    #     result = self.runner.invoke(
-    #         cli, ["--clear", "s2g", "--input",
-    #               "tests/fixtures/test-schema.ddl"]
-    #     )
-    #     self.assertEqual(result.exit_code, 0)
-
-    #     cypher = "MATCH (n:SQLTable) RETURN COUNT(n)"
-    #     cursor = self.graph.run(cypher)
-    #     self.assertEqual(cursor.evaluate(), 6)
-
-    # def test_neo_graph_sqltables(self):
-    #     """Test the SQLTables were populated"""
-    #     result = self.runner.invoke(
-    #         cli, ["--clear", "s2g", "--input",
-    #               "tests/fixtures/test-schema.ddl"]
-    #     )
-    #     self.assertEqual(result.exit_code, 0)
-
-    #     cypher = "MATCH (n:SQLTable) RETURN n.name as name"
-    #     cursor = self.graph.run(cypher).data()
-    #     data = [n["name"] for n in cursor]
-    #     self.assertIn("ACCOUNTPROFILEEJB", data)
-    #     self.assertIn("QUOTEEJB", data)
-    #     self.assertIn("KEYGENEJB", data)
-    #     self.assertIn("ACCOUNTEJB", data)
-    #     self.assertIn("ORDEREJB", data)
-    #     self.assertIn("HOLDINGEJB", data)
-
-    # def test_neo_graph_sqlcolumns(self):
-    #     """Test the SQLColumns were populated"""
-    #     result = self.runner.invoke(
-    #         cli, ["--clear", "s2g", "--input",
-    #               "tests/fixtures/test-schema.ddl"]
-    #     )
-    #     self.assertEqual(result.exit_code, 0)
-    #     cypher1 = 'MATCH (:SQLTable{name:"ACCOUNTPROFILEEJB"})-[:CONTAINS]->(m:SQLColumn) RETURN m.name as name'
-    #     cursor1 = self.graph.run(cypher1).data()
-    #     data1 = [n["name"] for n in cursor1]
-    #     self.assertIn("PASSWD", data1)
-    #     cypher2 = 'MATCH (:SQLTable{name:"QUOTEEJB"})-[:CONTAINS]->(m:SQLColumn) RETURN m.name as name'
-    #     cursor2 = self.graph.run(cypher2).data()
-    #     data2 = [n["name"] for n in cursor2]
-    #     self.assertEqual(len(data2), 7)
-    #     self.assertIn("COMPANYNAME", data2)
-    #     self.assertIn("VOLUME", data2)
-    #     cypher3 = 'MATCH (:SQLTable{name:"ORDEREJB"})-[:CONTAINS]->(m:SQLColumn) RETURN m.name as name'
-    #     cursor3 = self.graph.run(cypher3).data()
-    #     data3 = [n["name"] for n in cursor3]
-    #     self.assertIn("ACCOUNT_ACCOUNTID", data3)
-    #     self.assertIn("ORDERSTATUS", data3)
-    #     self.assertIn("COMPLETIONDATE", data3)
-
-    # def test_neo_graph_primarykey(self):
-    #     """Test if the primary key(s) were populated"""
-    #     result = self.runner.invoke(
-    #         cli, ["--clear", "s2g", "--input",
-    #               "tests/fixtures/test-schema.ddl"]
-    #     )
-    #     self.assertEqual(result.exit_code, 0)
-    #     cypher4 = 'MATCH (:SQLTable{name:"QUOTEEJB"})-[:CONTAINS]->(m:SQLColumn) RETURN m.is_primary as name'
-    #     cursor4 = self.graph.run(cypher4).data()
-    #     data4 = [n["name"] for n in cursor4]
-    #     self.assertEqual(True, data4[0])
-
-    # def test_neo_graph_foreignkey(self):
-    #     """Test if the foreign key(s) were populated"""
-    #     result = self.runner.invoke(
-    #         cli, ["--clear", "s2g", "--input",
-    #               "tests/fixtures/test-schema.ddl"]
-    #     )
-    #     self.assertEqual(result.exit_code, 0)
-    #     cypherForeign = 'MATCH (:SQLColumn{name:"QUOTE_SYMBOL"})-[:FOREIGN_KEY]->(m:SQLColumn) RETURN m.name as name'
-    #     cursorForeign = self.graph.run(cypherForeign).data()
-    #     dataForeign = [n["name"] for n in cursorForeign]
-    #     self.assertIn("SYMBOL", dataForeign)
-=======
             cli, ["--clear", "s2g", "--input", "tests/fixtures/test-schema.ddl"]
         )
         self.assertEqual(result.exit_code, 0)
@@ -295,5 +171,4 @@
         cypherForeign = 'MATCH (:SQLColumn{name:"QUOTE_SYMBOL"})-[:FOREIGN_KEY]->(m:SQLColumn) RETURN m.name as name'
         cursorForeign = TestS2GCLI.graph.run(cypherForeign).data()
         dataForeign = [n["name"] for n in cursorForeign]
-        self.assertIn("SYMBOL", dataForeign)
->>>>>>> 0d0f704c
+        self.assertIn("SYMBOL", dataForeign)