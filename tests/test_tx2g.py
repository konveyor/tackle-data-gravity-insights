--- conflicted
+++ resolved
@@ -56,35 +56,21 @@
         """Call with no arguments"""
         result = self.runner.invoke(cli, ["tx2g"])
         self.assertNotEqual(result.exit_code, 0)
-<<<<<<< HEAD
         self.assertIn("Missing option '--input' / '-i'.", result.output)
-=======
-        assert "Missing option '--input' / '-i'." in result.output
->>>>>>> 9cf8777f
 
     def test_missing_input(self):
         """Test --input with no filename"""
         result = self.runner.invoke(cli, ["tx2g", "--input"])
         self.assertNotEqual(result.exit_code, 0)
-<<<<<<< HEAD
         self.assertIn("Option '--input' requires an argument.", result.output)
-=======
-        assert "Option '--input' requires an argument." in result.output
->>>>>>> 9cf8777f
 
     def test_not_found_input(self):
         """Test --input with file not found"""
         result = self.runner.invoke(cli, ["tx2g", "--input", "foo"])
         self.assertEqual(result.exit_code, 2)
-<<<<<<< HEAD
         self.assertIn(
             "Invalid value for '--input' / '-i': Path 'foo' does not exist.",
             result.output
-=======
-        assert (
-            "Invalid value for '--input' / '-i': Path 'foo' does not exist."
-            in result.output
->>>>>>> 9cf8777f
         )
 
     def test_verbose_mode(self):
