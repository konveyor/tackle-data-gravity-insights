--- conflicted
+++ resolved
@@ -25,19 +25,14 @@
 from click.testing import CliRunner
 from dgi.cli import cli
 from py2neo import Graph
-from ipdb import set_trace
+import logging
 
 ######################################################################
 #  T X 2 G   C L I   T E S T   C A S E S
 ######################################################################
 
 
-<<<<<<< HEAD
-NEO4J_BOLT_URL = os.getenv(
-    "NEO4J_BOLT_URL", "neo4j://neo4j:konveyor@neo4j:7687")
-=======
 NEO4J_BOLT_URL = os.getenv("NEO4J_BOLT_URL", "bolt://neo4j:konveyor@neo4j:7687")
->>>>>>> 0d0f704c
 
 loglevel = logging.CRITICAL
 logging.basicConfig(level=loglevel)
@@ -50,7 +45,10 @@
         self.runner = CliRunner()
 
     def tearDown(self) -> None:
-        pass
+        g = Graph(NEO4J_BOLT_URL)
+        g.delete_all()
+        nodes = len(g.nodes)
+        self.assertEquals(nodes, 0)
 
     def test_help(self):
         """Test help command"""
@@ -61,34 +59,20 @@
         """Call with no arguments"""
         result = self.runner.invoke(cli, ["tx2g"])
         self.assertNotEqual(result.exit_code, 0)
-<<<<<<< HEAD
-        assert "Missing option '--input' / '-i'." in result.output
-=======
         assert "Error: Missing option '--input' / '-i'." in result.output
->>>>>>> 0d0f704c
 
     def test_missing_input(self):
         """Test --input with no filename"""
         result = self.runner.invoke(cli, ["tx2g", "--input"])
         self.assertNotEqual(result.exit_code, 0)
-<<<<<<< HEAD
-        assert "Option '--input' requires an argument." in result.output
-=======
         assert "Error: Option '--input' requires an argument." in result.output
->>>>>>> 0d0f704c
 
     def test_not_found_input(self):
         """Test --input with file not found"""
         result = self.runner.invoke(cli, ["tx2g", "--input", "foo"])
-<<<<<<< HEAD
-        print(result.output)
-        assert (
-            "Invalid value for '--input' / '-i': Path 'foo' does not exist."
-=======
         self.assertEqual(result.exit_code, 2)
         assert (
             "Error: Invalid value for '--input' / '-i': Path 'foo' does not exist."
->>>>>>> 0d0f704c
             in result.output
         )
 
@@ -104,18 +88,13 @@
             ],
         )
         self.assertEqual(result.exit_code, 0)
-        assert "Validate mode" in result.output
+        assert "Verbose mode: ON" in result.output
 
     def test_good_output_with_http_param(self):
         """Test with good output *with* HTTP param"""
         result = self.runner.invoke(
             cli,
-<<<<<<< HEAD
-            ["--clear", "tx2g", "--input",
-                "tests/fixtures/daytrader_transaction.json"],
-=======
             ["--clear", "tx2g", "--input", "tests/fixtures/daytrader_transaction.json"],
->>>>>>> 0d0f704c
         )
         self.assertEqual(result.exit_code, 0)
 
