--- conflicted
+++ resolved
@@ -50,11 +50,7 @@
 You must set an environment variable to let `dgi` know where to find this neo4j container.
 
 ```bash
-<<<<<<< HEAD
-export NEO4J_BOLT_URL="neo4j://neo4j:konveyor@localhost:7687"
-=======
 export NEO4J_BOLT_URL="bolt://neo4j:konveyor@localhost:7687"
->>>>>>> 0d0f704c
 ```
 
 ### Installation complete
